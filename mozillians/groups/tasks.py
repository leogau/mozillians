--- conflicted
+++ resolved
@@ -27,32 +27,6 @@
 @task(ignore_result=True)
 def send_pending_membership_emails():
     """
-<<<<<<< HEAD
-    for model in [Group, Language, Skill]:
-        groups = (
-            model.objects
-            .filter(always_auto_complete=False)
-            .annotate(no_members=Count('members'))
-            .filter(no_members__gte=AUTO_COMPLETE_COUNT))
-        if isinstance(model, Group):
-            groups = groups.filter(system=False)
-
-        model.objects.update(auto_complete=False)
-        # Conveting the ValuesListQuerySet to list is required to
-        # avoid mysql refusing to update the same tables used in the
-        # SELECT part.
-        (model.objects
-         .filter(pk__in=list(groups.values_list('id', flat=True)))
-         .update(auto_complete=True))
-
-
-@task
-def remove_empty_groups():
-    """Remove empty groups."""
-    for model in [Group, Skill]:
-        (model.objects
-         .annotate(mcount=Count('members')).filter(mcount=0).delete())
-=======
     For each curated group that has pending memberships that the curator has not yet been
     emailed about, send the curator an email with the count of all pending memberships
     and a link to view and manage the requests.
@@ -132,5 +106,4 @@
     template = get_template(template_name)
     body = template.render(Context(context))
     send_mail(subject, body, settings.FROM_NOREPLY,
-              [user.email], fail_silently=False)
->>>>>>> f0486e7a
+              [user.email], fail_silently=False)