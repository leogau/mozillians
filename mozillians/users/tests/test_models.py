# -*- coding: utf-8 -*-

from datetime import datetime
from uuid import uuid4

from django.conf import settings
from django.contrib.auth.models import User
from django.db.models.query import QuerySet
from django.test.utils import override_settings
from django.utils import unittest

import basket
from mock import Mock, call, patch
from nose.tools import eq_, ok_

from mozillians.common.tests import TestCase
from mozillians.groups.models import Group, Language, Skill
from mozillians.groups.tests import (GroupAliasFactory, GroupFactory,
                                     LanguageAliasFactory, LanguageFactory,
                                     SkillAliasFactory, SkillFactory)
from mozillians.users.managers import EMPLOYEES, MOZILLIANS, PUBLIC, PUBLIC_INDEXABLE_FIELDS
from mozillians.users.models import ExternalAccount, UserProfile, _calculate_photo_filename
from mozillians.users.tests import UserFactory


class SignaledFunctionsTests(TestCase):
    def test_auto_create_userprofile(self):
        user = User.objects.create(email='foo@example.com', username='foobar')
        ok_(user.userprofile)

    @patch('mozillians.users.models.update_basket_task.delay')
    def test_update_basket_post_save(self, update_basket_mock):
        user = UserFactory.create()
        update_basket_mock.assert_called_with(user.userprofile.id)

    @patch('mozillians.users.models.index_objects.delay')
    @patch('mozillians.users.models.unindex_objects.delay')
    def test_update_index_post_save(self, unindex_objects_mock,
                                    index_objects_mock):
        user = UserFactory.create()
        index_objects_mock.assert_called_with(
            UserProfile, [user.userprofile.id], public_index=False)
        unindex_objects_mock.assert_called_with(
            UserProfile, [user.userprofile.id], public_index=True)

    @patch('mozillians.users.models.index_objects.delay')
    @patch('mozillians.users.models.unindex_objects.delay')
    def test_update_index_post_save_incomplete_profile(self,
                                                       unindex_objects_mock,
                                                       index_objects_mock):
        UserFactory.create(userprofile={'full_name': ''})
        ok_(not index_objects_mock.called)
        ok_(not unindex_objects_mock.called)

    def test_remove_from_index_post_delete(self):
        user = UserFactory.create()

        with patch('mozillians.users.models.unindex_objects.delay') as (
                unindex_objects_mock):
            user.delete()

        unindex_objects_mock.assert_has_calls([
            call(UserProfile, [user.userprofile.id], public_index=False),
            call(UserProfile, [user.userprofile.id], public_index=True)])


class UserProfileTests(TestCase):
    @patch('mozillians.users.models.UserProfile.privacy_fields')
    def test_get_attribute_without_privacy_level(self, mock_privacy_fields):
        mock_privacy_fields.return_value = {'full_name': ''}
        user = UserFactory.create(userprofile={'full_name': 'foobar'})
        eq_(user.userprofile.full_name, 'foobar')

    @patch('mozillians.users.models.UserProfile.privacy_fields')
    def test_get_attribute_with_public_level(self, mock_privacy_fields):
        mock_privacy_fields.return_value = {'full_name': ''}
        user = UserFactory.create(userprofile={'full_name': 'foobar'})
        profile = user.userprofile
        profile.set_instance_privacy_level(PUBLIC)
        eq_(profile.full_name, '')

    @patch('mozillians.users.models.UserProfile.privacy_fields')
    def test_get_attribute_with_employee_level(self, mock_privacy_fields):
        mock_privacy_fields.return_value = {'full_name': ''}
        user = UserFactory.create(userprofile={'full_name': 'foobar'})
        profile = user.userprofile
        profile.set_instance_privacy_level(EMPLOYEES)
        eq_(profile.full_name, 'foobar')

    def test_extract_document(self):
        group_1 = GroupFactory.create()
        group_2 = GroupFactory.create()
        skill_1 = SkillFactory.create()
        skill_2 = SkillFactory.create()
        language_1 = LanguageFactory.create()
        language_2 = LanguageFactory.create()
        user = UserFactory.create(userprofile={'city': 'athens',
                                               'region': 'attika',
                                               'allows_community_sites': False,
                                               'allows_mozilla_sites': False,
                                               'country': 'gr',
                                               'full_name': 'Nikos Koukos',
                                               'bio': 'This is my bio'})
        profile = user.userprofile
        group_1.add_member(profile)
        group_2.add_member(profile)
        profile.skills.add(skill_1)
        profile.skills.add(skill_2)
        profile.languages.add(language_1)
        profile.languages.add(language_2)

        result = UserProfile.extract_document(user.userprofile.id)
        ok_(isinstance(result, dict))
        eq_(result['id'], profile.id)
        eq_(result['is_vouched'], profile.is_vouched)
        eq_(result['region'], profile.region)
        eq_(result['city'], profile.city)
        eq_(result['allows_community_sites'], profile.allows_community_sites)
        eq_(result['allows_mozilla_sites'], profile.allows_mozilla_sites)
        eq_(result['country'], ['gr', 'greece'])
        eq_(result['fullname'], profile.full_name.lower())
        eq_(result['name'], profile.full_name.lower())
        eq_(result['bio'], profile.bio)
        eq_(result['has_photo'], False)
        eq_(result['groups'], [group_1.name, group_2.name])
        eq_(result['skills'], [skill_1.name, skill_2.name])
        eq_(result['languages'], [language_1.name, language_2.name])

    def test_get_mapping(self):
        ok_(UserProfile.get_mapping())

    @override_settings(ES_INDEXES={'default': 'index'})
    @patch('mozillians.users.models.PrivacyAwareS')
    def test_search_no_public_only_vouched(self, PrivacyAwareSMock):
        result = UserProfile.search('foo')
        ok_(isinstance(result, Mock))
        PrivacyAwareSMock.assert_any_call(UserProfile)
        PrivacyAwareSMock().indexes.assert_any_call('index')
        (PrivacyAwareSMock().indexes().boost()
         .query().order_by().filter.assert_any_call(is_vouched=True))
        ok_(call().privacy_level(PUBLIC) not in PrivacyAwareSMock.mock_calls)

    @override_settings(ES_INDEXES={'default': 'index'})
    @patch('mozillians.users.models.PrivacyAwareS')
    def test_search_no_public_with_unvouched(self, PrivacyAwareSMock):
        result = UserProfile.search('foo', include_non_vouched=True)
        ok_(isinstance(result, Mock))
        PrivacyAwareSMock.assert_any_call(UserProfile)
        PrivacyAwareSMock().indexes.assert_any_call('index')
        ok_(call().indexes().boost()
            .query().order_by().filter(is_vouched=True)
            not in PrivacyAwareSMock.mock_calls)
        ok_(call().privacy_level(PUBLIC) not in PrivacyAwareSMock.mock_calls)

    @override_settings(ES_INDEXES={'public': 'public_index'})
    @patch('mozillians.users.models.PrivacyAwareS')
    def test_search_public_only_vouched(self, PrivacyAwareSMock):
        result = UserProfile.search('foo', public=True)
        ok_(isinstance(result, Mock))
        PrivacyAwareSMock.assert_any_call(UserProfile)
        PrivacyAwareSMock().privacy_level.assert_any_call(PUBLIC)
        (PrivacyAwareSMock().privacy_level()
         .indexes.assert_any_call('public_index'))
        (PrivacyAwareSMock().privacy_level().indexes().boost()
         .query().order_by().filter.assert_any_call(is_vouched=True))

    @override_settings(ES_INDEXES={'public': 'public_index'})
    @patch('mozillians.users.models.PrivacyAwareS')
    def test_search_public_with_unvouched(self, PrivacyAwareSMock):
        result = UserProfile.search(
            'foo', public=True, include_non_vouched=True)
        ok_(isinstance(result, Mock))
        PrivacyAwareSMock.assert_any_call(UserProfile)
        PrivacyAwareSMock().privacy_level.assert_any_call(PUBLIC)
        (PrivacyAwareSMock().privacy_level()
         .indexes.assert_any_call('public_index'))
        ok_(call().privacy_level().indexes().boost()
            .query().order_by().filter(is_vouched=True)
            not in PrivacyAwareSMock.mock_calls)

    def test_accounts_access(self):
        user = UserFactory.create()
        user.userprofile.externalaccount_set.create(type=ExternalAccount.TYPE_SUMO,
                                                    identifier='test')
        ok_(isinstance(user.userprofile.accounts, QuerySet))
        eq_(user.userprofile.accounts.filter(identifier='test')[0].identifier, 'test')

    def test_accounts_public_mozillians(self):
        profile = UserFactory.create().userprofile
        profile.set_instance_privacy_level(PUBLIC)
        profile.externalaccount_set.create(type=ExternalAccount.TYPE_SUMO,
                                           identifier='test',
                                           privacy=MOZILLIANS)
        eq_(profile.accounts.count(), 0)
        profile.set_instance_privacy_level(MOZILLIANS)
        eq_(profile.accounts.count(), 1)

    def test_websites(self):
        profile = UserFactory.create().userprofile
        profile.set_instance_privacy_level(MOZILLIANS)
        profile.externalaccount_set.create(type=ExternalAccount.TYPE_SUMO,
                                           identifier='test',
                                           privacy=MOZILLIANS)
        profile.externalaccount_set.create(type=ExternalAccount.TYPE_WEBSITE,
                                           identifier='http://google.com',
                                           privacy=MOZILLIANS)
        eq_(profile.accounts.count(), 1)
        eq_(profile.websites.count(), 1)
        profile.set_instance_privacy_level(PUBLIC)
        eq_(profile.websites.count(), 0)

    @patch('mozillians.users.models.UserProfile.auto_vouch')
    def test_auto_vouch_on_profile_save(self, auto_vouch_mock):
        UserFactory.create()
        ok_(auto_vouch_mock.called)

    @patch('mozillians.users.models.UserProfile.add_to_staff_group')
    def test_add_to_staff_group_on_profile_save(self, add_to_staff_group_mock):
        UserFactory.create()
        ok_(add_to_staff_group_mock.called)

    @override_settings(AUTO_VOUCH_DOMAINS=['example.com'])
    def test_add_to_staff_group_auto_vouch_domain(self):
        user = UserFactory.create(email='foobar@example.com')
        ok_(user.userprofile.groups.filter(name='staff').exists())

    @override_settings(AUTO_VOUCH_DOMAINS=['example.com'])
    def test_add_to_staff_group_invalid_domain(self):
        user = UserFactory.create(email='foobar@not_valid.com')
        staff_group, _ = Group.objects.get_or_create(name='staff')
        staff_group.add_member(user.userprofile)
        user.userprofile.add_to_staff_group()
        ok_(not user.userprofile.groups.filter(name='staff').exists())

    @patch('mozillians.users.models.send_mail')
    def test_email_now_vouched(self, send_mail_mock):
        user = UserFactory.create()
        user.userprofile._email_now_vouched()
        ok_(send_mail_mock.called)
        eq_(send_mail_mock.call_args[0][3], [user.email])

    @override_settings(ES_INDEXES={'public': 'foo'})
    def test_get_index_public(self):
        ok_(UserProfile.get_index(public_index=True), 'foo')

    @override_settings(ES_INDEXES={'default': 'bar'})
    def test_get_index(self):
        ok_(UserProfile.get_index(public_index=False), 'bar')

    def test_set_privacy_level_with_save(self):
        user = UserFactory.create()
        user.userprofile.set_privacy_level(9)
        user = User.objects.get(id=user.id)
        for field in UserProfile.privacy_fields():
            eq_(getattr(user.userprofile, 'privacy_{0}'.format(field)), 9,
                'Field {0} not set'.format(field))

    def test_set_privacy_level_without_save(self):
        user = UserFactory.create()
        user.userprofile.set_privacy_level(9, save=False)
        for field in UserProfile.privacy_fields():
            eq_(getattr(user.userprofile, 'privacy_{0}'.format(field)), 9,
                'Field {0} not set'.format(field))
        user = User.objects.get(id=user.id)
        for field in UserProfile.privacy_fields():
            # Compare to default privacy setting for each field.
            f = UserProfile._meta.get_field_by_name('privacy_{0}'.format(field))[0]
            eq_(getattr(user.userprofile, 'privacy_{0}'.format(field)),
                f.default, 'Field {0} not set'.format(field))

    def test_set_instance_privacy_level(self):
        user = UserFactory.create()
        user.userprofile.set_instance_privacy_level(9)
        eq_(user.userprofile._privacy_level, 9)

    def test_email_no_privacy(self):
        user = UserFactory.create()
        eq_(user.userprofile.email, user.email)

    def test_email_private(self):
        user = UserFactory.create()
        public_profile = user.userprofile
        public_profile.set_instance_privacy_level(PUBLIC)
        eq_(public_profile.email, UserProfile.privacy_fields()['email'])

    def test_email_public(self):
        user = UserFactory.create(userprofile={'privacy_email': PUBLIC})
        public_profile = user.userprofile
        public_profile.set_instance_privacy_level(PUBLIC)
        eq_(public_profile.email, user.email)

    def test_tshirt_public(self):
        user = UserFactory.create(userprofile={'tshirt': 9})
        public_profile = user.userprofile
        public_profile.set_instance_privacy_level(PUBLIC)
        eq_(public_profile.tshirt, UserProfile.privacy_fields()['tshirt'])

    def test_privacy_level_employee(self):
        user = UserFactory.create()
        group, _ = Group.objects.get_or_create(name='staff')
        group.add_member(user.userprofile)
        eq_(user.userprofile.privacy_level, EMPLOYEES)

    def test_privacy_level_vouched(self):
        user = UserFactory.create(userprofile={'is_vouched': True})
        eq_(user.userprofile.privacy_level, MOZILLIANS)

    def test_privacy_level_unvouched(self):
        user = UserFactory.create()
        eq_(user.userprofile.privacy_level, PUBLIC)

    def test_is_complete(self):
        user = UserFactory.create(userprofile={'full_name': 'foo bar'})
        ok_(user.userprofile.is_complete)

    def test_is_not_complete(self):
        user = UserFactory.create(userprofile={'full_name': ''})
        ok_(not user.userprofile.is_complete)

    def test_is_public(self):
        for field in UserProfile.privacy_fields():
            user = UserFactory.create(
                userprofile={'privacy_{0}'.format(field): PUBLIC})
            ok_(user.userprofile.is_public,
                'Field {0} did not set profile to public'.format(field))

    def test_is_not_public(self):
        user = UserFactory.create()
        ok_(not user.userprofile.is_public)

    def test_is_public_indexable(self):
        for field in PUBLIC_INDEXABLE_FIELDS:
            user = UserFactory.create(
                userprofile={'privacy_{0}'.format(field): PUBLIC,
                             'ircname': 'bar'})
            ok_(user.userprofile.is_public_indexable,
                'Field {0} did not set profile to public index'.format(field))

    def test_set_membership_group_matches_alias(self):
        group_1 = GroupFactory.create(name='foo')
        group_2 = GroupFactory.create(name='lo')
        GroupAliasFactory.create(alias=group_2, name='bar')
        user = UserFactory.create()
        user.userprofile.set_membership(Group, ['foo', 'bar'])
        eq_(set(user.userprofile.groups.all()), set([group_1, group_2]))

    def test_set_membership_group_new_group(self):
        user = UserFactory.create()
        user.userprofile.set_membership(Group, ['foo', 'bar'])
        ok_(user.userprofile.groups.filter(name='foo').exists())
        ok_(user.userprofile.groups.filter(name='bar').exists())

    def test_set_membership_system_group(self):
        # a "system" group is invisible and cannot be joined or left
        group_1 = GroupFactory.create(visible=False, members_can_leave=False,
                                      accepting_new_members='no')
        user = UserFactory.create()
        user.userprofile.set_membership(Group, [group_1.name, 'bar'])
        ok_(user.userprofile.groups.filter(name='bar').exists())
        eq_(user.userprofile.groups.count(), 1)

    def test_set_membership_language_matches_alias(self):
        group_1 = LanguageFactory.create(name='foo')
        group_2 = LanguageFactory.create(name='lo')
        LanguageAliasFactory.create(alias=group_2, name='bar')
        user = UserFactory.create()
        user.userprofile.set_membership(Language, ['foo', 'bar'])
        eq_(set(user.userprofile.languages.all()), set([group_1, group_2]))

    def test_set_membership_language_new_group(self):
        user = UserFactory.create()
        user.userprofile.set_membership(Language, ['foo', 'bar'])
        ok_(user.userprofile.languages.filter(name='foo').exists())
        ok_(user.userprofile.languages.filter(name='bar').exists())

    def test_set_membership_skill_matches_alias(self):
        group_1 = SkillFactory.create(name='foo')
        group_2 = SkillFactory.create(name='lo')
        SkillAliasFactory.create(alias=group_2, name='bar')
        user = UserFactory.create()
        user.userprofile.set_membership(Skill, ['foo', 'bar'])
        eq_(set(user.userprofile.skills.all()), set([group_1, group_2]))

    def test_set_membership_skill_new_group(self):
        user = UserFactory.create()
        user.userprofile.set_membership(Skill, ['foo', 'bar'])
        ok_(user.userprofile.skills.filter(name='foo').exists())
        ok_(user.userprofile.skills.filter(name='bar').exists())

    @patch('mozillians.users.models.get_thumbnail')
    def test_get_photo_thumbnail_with_photo(self, get_thumbnail_mock):
        user = UserFactory.create(userprofile={'photo': 'foo'})
        user.userprofile.get_photo_thumbnail(geometry='geo', crop='crop')
        get_thumbnail_mock.assert_called_with('foo', 'geo', crop='crop')

    @override_settings(DEFAULT_AVATAR_PATH='bar')
    @patch('mozillians.users.models.get_thumbnail')
    def test_get_photo_thumbnail_without_photo(self, get_thumbnail_mock):
        user = UserFactory.create()
        user.userprofile.get_photo_thumbnail(geometry='geo', crop='crop')
        get_thumbnail_mock.assert_called_with('bar', 'geo', crop='crop')

    @patch('mozillians.users.models.UserProfile.get_photo_thumbnail')
    def test_get_photo_url_with_photo(self, get_photo_thumbnail_mock):
        user = UserFactory.create(userprofile={'photo': 'foo'})
        user.userprofile.get_photo_url('80x80', firefox='rocks')
        get_photo_thumbnail_mock.assert_called_with('80x80', firefox='rocks')

    @patch('mozillians.users.models.gravatar')
    def test_get_photo_url_without_photo(self, gravatar_mock):
        user = UserFactory.create()
        user.userprofile.get_photo_url('80x80', firefox='rocks')
        gravatar_mock.assert_called_with(user.email, size='80x80')

    def test_is_not_public_indexable(self):
        user = UserFactory.create()
        ok_(not user.userprofile.is_public_indexable)

    def test_get_absolute_url(self):
        user = UserFactory.create()
        ok_(user.userprofile.get_absolute_url())

    @override_settings(AUTO_VOUCH_DOMAINS=['example.com'])
    def test_auto_vouching(self):
        user_1 = UserFactory.create(email='foo@example.com')
        user_2 = UserFactory.create(email='foo@bar.com')
        ok_(user_1.userprofile.is_vouched)
        ok_(not user_2.userprofile.is_vouched)

    @patch('mozillians.users.models.UserProfile._email_now_vouched')
    @patch('mozillians.users.models.datetime')
    def test_vouch(self, datetime_mock, email_vouched_mock):
        datetime_mock.now.return_value = datetime(2012, 01, 01, 00, 10)
        user_1 = UserFactory.create(userprofile={'is_vouched': True})
        user_2 = UserFactory.create()
        user_2.userprofile.vouch(user_1.userprofile)
        user_2 = User.objects.get(id=user_2.id)
        ok_(user_2.userprofile.is_vouched)
        eq_(user_2.userprofile.vouched_by, user_1.userprofile)
        eq_(user_2.userprofile.date_vouched, datetime(2012, 01, 01, 00, 10))
        ok_(email_vouched_mock.called)

    @patch('mozillians.users.models.UserProfile._email_now_vouched')
    def test_vouch_no_commit(self, email_vouched_mock):
        user_1 = UserFactory.create(userprofile={'is_vouched': True})
        user_2 = UserFactory.create()
        user_2.userprofile.vouch(user_1.userprofile, commit=False)
        user_2 = User.objects.get(id=user_2.id)
        ok_(not user_2.userprofile.is_vouched)
        ok_(not user_2.userprofile.vouched_by)
        ok_(not user_2.userprofile.date_vouched)
        ok_(email_vouched_mock.called)

    def test_voucher_public(self):
        voucher = UserFactory.create(userprofile={'is_vouched': True})
        user = UserFactory.create(
            userprofile={'is_vouched': True,
                         'vouched_by': voucher.userprofile})
        voucher_profile = voucher.userprofile
        voucher_profile.privacy_full_name = PUBLIC
        voucher_profile.save()

        user_profile = user.userprofile
        user_profile.set_instance_privacy_level(PUBLIC)

        eq_(user_profile.vouched_by, voucher.userprofile)

    def test_voucher_nonpublic(self):
        voucher = UserFactory.create(userprofile={'is_vouched': True})
        user = UserFactory.create(
            userprofile={'is_vouched': True,
                         'vouched_by': voucher.userprofile})
        user_profile = user.userprofile
        user_profile.set_instance_privacy_level(PUBLIC)

        eq_(user_profile.vouched_by, None)

    @patch.object(basket, 'lookup_user', autospec=basket.lookup_user)
    def test_lookup_token_registered(self, mock_lookup_user):
        # Lookup token for a user with registered email
        # basket returns response with data, lookup_basket_token returns the token
        user = User(email='fake@example.com')
        profile = UserProfile(user=user)
        mock_lookup_user.return_value = {'status': 'ok', 'token': 'FAKETOKEN'}
        result = profile.lookup_basket_token()
        eq_('FAKETOKEN', result)

    @patch.object(basket, 'lookup_user', autospec=basket.lookup_user)
    def test_lookup_token_unregistered(self, mock_lookup_user):
        # Lookup token for a user with no registered email
        # Basket raises unknown user exception, then lookup-token returns None
        user = User(email='fake@example.com')
        profile = UserProfile(user=user)
<<<<<<< HEAD
        mock_lookup_user.side_effect = basket.BasketException(
            code=basket.errors.BASKET_UNKNOWN_EMAIL)
=======
        mock_lookup_user.side_effect = \
            basket.BasketException(code=basket.errors.BASKET_UNKNOWN_EMAIL)
>>>>>>> f0486e7a
        result = profile.lookup_basket_token()
        ok_(result is None)

    @patch.object(basket, 'lookup_user', autospec=basket.lookup_user)
    def test_lookup_token_exceptions(self, mock_lookup_user):
        # If basket raises any exception other than BASKET_UNKNOWN_EMAIL when
        # we call lookup_basket_token, lookup_basket_token passes it up the chain
        class SomeException(Exception):
            pass
        user = User(email='fake@example.com')
        profile = UserProfile(user=user)
        mock_lookup_user.side_effect = SomeException
        with self.assertRaises(SomeException):
            profile.lookup_basket_token()


class CalculatePhotoFilenameTests(TestCase):
    @patch('mozillians.users.models.uuid.uuid4', wraps=uuid4)
    def test_base(self, uuid4_mock):
        result = _calculate_photo_filename(None, '')
        ok_(result.endswith('.jpg'))
        ok_(result.startswith(settings.USER_AVATAR_DIR))
        ok_(uuid4_mock.called)


class ExternalAccountTests(TestCase):
    def test_get_url(self):
        profile = UserFactory.create().userprofile
        account = profile.externalaccount_set.create(type=ExternalAccount.TYPE_MDN,
                                                     identifier='sammy')
        ok_('sammy' in account.get_identifier_url())

    def test_get_url_unicode(self):
        profile = UserFactory.create().userprofile
        account = profile.externalaccount_set.create(type=ExternalAccount.TYPE_MDN,
                                                     identifier=u'sammyウ')
        ok_('%E3%82%A6' in account.get_identifier_url())

    def test_urls_contain_identifiers(self):
        for value, account in ExternalAccount.ACCOUNT_TYPES.iteritems():
            if account['url']:
                ok_('{identifier}' in account['url'])


class PrivacyModelTests(unittest.TestCase):
    def setUp(self):
        UserProfile.clear_privacy_fields_cache()

    def test_profile_model(self):
        fields = UserProfile.privacy_fields()
        eq_('', fields['ircname'])
        eq_('', fields['email'])
        ok_('is_vouched' not in fields)
        ok_('date_vouched' not in fields)
        ok_(fields['tshirt'] is None)

    def test_caching(self):
        # It would be better if this test didn't need to know how the
        # caching worked.
        # To compute the privacy fields, the code has to get all the
        # field names. Use mock so we can tell if that gets called.
        with patch.object(UserProfile._meta, 'get_all_field_names') as mock_get_all_field_names:
            UserProfile.privacy_fields()
        ok_(mock_get_all_field_names.called)
        # If we call privacy_fields() again, it shouldn't need to compute it all again
        with patch.object(UserProfile._meta, 'get_all_field_names') as mock_get_all_field_names:
            UserProfile.privacy_fields()
        ok_(not mock_get_all_field_names.called)<|MERGE_RESOLUTION|>--- conflicted
+++ resolved
@@ -491,13 +491,8 @@
         # Basket raises unknown user exception, then lookup-token returns None
         user = User(email='fake@example.com')
         profile = UserProfile(user=user)
-<<<<<<< HEAD
         mock_lookup_user.side_effect = basket.BasketException(
             code=basket.errors.BASKET_UNKNOWN_EMAIL)
-=======
-        mock_lookup_user.side_effect = \
-            basket.BasketException(code=basket.errors.BASKET_UNKNOWN_EMAIL)
->>>>>>> f0486e7a
         result = profile.lookup_basket_token()
         ok_(result is None)
 
