from datetime import datetime, timedelta
import logging
import os

from django.conf import settings
from django.contrib.auth.models import User
from django.core.mail import send_mail

import basket
import requests
import pyes
from basket.base import request
from celery.task import task
from celery.exceptions import MaxRetriesExceededError
from elasticutils.contrib.django import get_es

from mozillians.groups.models import Group
from mozillians.users.managers import PUBLIC


logger = logging.getLogger(__name__)

BASKET_TASK_RETRY_DELAY = 120  # 2 minutes
BASKET_TASK_MAX_RETRIES = 2  # Total 1+2 = 3 tries
BASKET_URL = getattr(settings, 'BASKET_URL', False)
BASKET_NEWSLETTER = getattr(settings, 'BASKET_NEWSLETTER', False)
BASKET_API_KEY = os.environ.get('BASKET_API_KEY', getattr(settings, 'BASKET_API_KEY', False))
BASKET_ENABLED = all([BASKET_URL, BASKET_NEWSLETTER, BASKET_API_KEY])
INCOMPLETE_ACC_MAX_DAYS = 7


def _email_basket_managers(action, email, error_message):
    """Email Basket Managers."""
    if not getattr(settings, 'BASKET_MANAGERS', False):
        return

    subject = '[Mozillians - ET] '
    if action == 'subscribe':
        subject += 'Failed to subscribe or update user %s' % email
    elif action == 'unsubscribe':
        subject += 'Failed to unsubscribe user %s' % email
    elif action == 'update_phone_book':
        subject += 'Failed to update phone book for user %s' % email
    else:
        subject += 'Failed to %s user %s' % (action, email)

    body = """
    Something terrible happened while trying to %s user %s from Basket.

    Here is the error message:

    %s
    """ % (action, email, error_message)

    send_mail(subject, body, settings.FROM_NOREPLY,
              settings.BASKET_MANAGERS, fail_silently=False)


@task(default_retry_delay=BASKET_TASK_RETRY_DELAY,
      max_retries=BASKET_TASK_MAX_RETRIES)
def update_basket_task(instance_id):
    """Update Basket Task.

    This task subscribes a user to Basket, if not already subscribed
    and then updates his data on the Phonebook DataExtension. The task
    retries on failure at most BASKET_TASK_MAX_RETRIES times and if it
    finally doesn't complete successfully, it emails the
    settings.BASKET_MANAGERS with details.

    """
    # This task is triggered by a post-save signal on UserProfile, so
    # we can't save() on UserProfile again while in here - if we were
    # running with CELERY_EAGER, we'd enter an infinite recursion until
    # Python died.

    from models import UserProfile
    instance = UserProfile.objects.get(pk=instance_id)

    if not BASKET_ENABLED or not instance.is_vouched:
        return

    if not instance.basket_token:
        # no token yet, they're probably not subscribed, so subscribe them.
        try:
            basket.subscribe(instance.user.email,
                             settings.BASKET_NEWSLETTER,
                             trigger_welcome='N')
        except (requests.exceptions.RequestException,
                basket.BasketException) as exception:
            try:
                update_basket_task.retry()
            except (MaxRetriesExceededError, basket.BasketException):
                _email_basket_managers('subscribe', instance.user.email,
                                       exception.message)
            return
    # Schedule the phonebook update - if we don't have a token yet,
    # phonebook update will look it up.  But delay running it for a few
    # seconds to give Basket a chance to already have the token.
    update_basket_phonebook_task.apply_async(args=[instance.user.pk], countdown=10)


@task(default_retry_delay=BASKET_TASK_RETRY_DELAY,
      max_retries=BASKET_TASK_MAX_RETRIES)
def update_basket_phonebook_task(user_pk):
    """
    Create or update profile information in the Exact Target PHONEBOOK
    data extension about the user.
    """
    instance = User.objects.get(pk=user_pk).userprofile
    email = instance.user.email
    if not BASKET_ENABLED or not instance.is_vouched:
        return

    data = {}
<<<<<<< HEAD

    # What groups is the user in?
    user_group_pks = instance.groups.all().values_list('pk', flat=True)
    # FIXME: This will need changing for bug 936569
    for group in Group.objects.exclude(steward=None):
=======
    for group in Group.objects.exclude(curator=None):
>>>>>>> 627ac1fb
        name = group.name.upper().replace(' ', '_')
        data[name] = 'Y' if group.id in user_group_pks else 'N'

    # User location if known
    if instance.country:
        data['country'] = instance.country
    if instance.city:
        data['city'] = instance.city

    # We need their token to do the update
    token = instance.basket_token
    if not token:
        msg = 'Cannot find user in Basket'
        try:
            token = instance.lookup_basket_token()
        except (requests.exceptions.RequestException,
                basket.BasketException) as exception:
            msg = exception.message
        if not token:
            # Either user not found or an exception occurred.
            # Retry either way - basket might still be in the process of setting up the user,
            # or else we got an exception and it might work next time.
            try:
                update_basket_phonebook_task.retry()
            except (MaxRetriesExceededError, basket.BasketException):
                _email_basket_managers('update_phonebook', email, msg)
            return
        # Remember the token
        # Since UserProfile.save() will trigger another update_basket_task
        # via a post-save signal, avoid calling save()
        from models import UserProfile
        UserProfile.objects.filter(user__email=email).update(basket_token=token)

    # We have a token, proceed with the update
    try:
        request('post', 'custom_update_phonebook',
                token=token, data=data)
    except (requests.exceptions.RequestException,
            basket.BasketException) as exception:
        try:
            update_basket_phonebook_task.retry()
        except (MaxRetriesExceededError, basket.BasketException):
            _email_basket_managers('update_phonebook', email,
                                   exception.message)


@task(default_retry_delay=BASKET_TASK_RETRY_DELAY,
      max_retries=BASKET_TASK_MAX_RETRIES)
def remove_from_basket_task(email, basket_token):
    """Remove from Basket Task.

    This task unsubscribes a user to Basket. The task retries on
    failure at most BASKET_TASK_MAX_RETRIES times and if it finally
    doesn't complete successfully, it emails the
    settings.BASKET_MANAGERS with details.

    """
    if not BASKET_ENABLED:
        return

    if not basket_token:
        # We don't have this user's token yet, ask basket for it
        user = User.objects.get(email=email)
        try:
            basket_token = user.userprofile.lookup_basket_token()
        except basket.BasketException as exception:
            try:
                remove_from_basket_task.retry()
            except (MaxRetriesExceededError, basket.BasketException):
                _email_basket_managers('subscribe', email, exception.message)
            return
        if not basket_token:
            logger.error('No user found with email %s' % email)
            return

        # Remember the token
        # Since UserProfile.save() will trigger another update_basket_task
        # via a post-save signal, avoid calling save()
        from models import UserProfile
        UserProfile.objects.filter(user__email=email).update(basket_token=basket_token)

    try:
        basket.unsubscribe(basket_token, email,
                           newsletters=settings.BASKET_NEWSLETTER)
    except (requests.exceptions.RequestException,
            basket.BasketException), exception:
        try:
            remove_from_basket_task.retry()
        except (MaxRetriesExceededError, basket.BasketException):
            _email_basket_managers('subscribe', email, exception.message)


@task
def index_objects(model, ids, public_index, **kwargs):
    if getattr(settings, 'ES_DISABLED', False):
        return

    es = get_es()
    qs = model.objects.filter(id__in=ids)
    if public_index:
        qs = model.objects.privacy_level(PUBLIC).filter(id__in=ids)

    for item in qs:
        model.index(model.extract_document(item.id, item),
                    bulk=True, id_=item.id, es=es, public_index=public_index)

        es.flush_bulk(forced=True)
        model.refresh_index(es=es)


@task
def unindex_objects(model, ids, public_index, **kwargs):
    if getattr(settings, 'ES_DISABLED', False):
        return

    es = get_es()
    for id_ in ids:
        try:
            model.unindex(id=id_, es=es, public_index=public_index)
        except pyes.exceptions.ElasticSearchException, e:
            # Patch pyes
            if (e.status == 404 and
                    isinstance(e.result, dict) and 'error' not in e.result):
                # Item was not found, but command did not return an error.
                # Do not worry.
                return
            else:
                raise e


@task
def remove_incomplete_accounts(days=INCOMPLETE_ACC_MAX_DAYS):
    """Remove incomplete accounts older than INCOMPLETE_ACC_MAX_DAYS old."""

    now = datetime.now() - timedelta(days=days)
    (User.objects.filter(date_joined__lt=now)
     .filter(userprofile__full_name='').delete())<|MERGE_RESOLUTION|>--- conflicted
+++ resolved
@@ -112,15 +112,10 @@
         return
 
     data = {}
-<<<<<<< HEAD
-
     # What groups is the user in?
     user_group_pks = instance.groups.all().values_list('pk', flat=True)
     # FIXME: This will need changing for bug 936569
-    for group in Group.objects.exclude(steward=None):
-=======
     for group in Group.objects.exclude(curator=None):
->>>>>>> 627ac1fb
         name = group.name.upper().replace(' ', '_')
         data[name] = 'Y' if group.id in user_group_pks else 'N'
 
