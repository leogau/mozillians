--- conflicted
+++ resolved
@@ -9,7 +9,6 @@
 {% endblock %}
 {% block body_id %}edit-profile{% endblock %}
 
-<<<<<<< HEAD
 {% macro privacy_field(field) %}
 <div class="privacy-controls">
   {{ bootstrap(field_with_attrs(field,
@@ -29,8 +28,6 @@
   {% endcompress %}
 {% endblock extrahead %}
 
-=======
->>>>>>> a3a2c0f9
 {% block content %}
   {% if profile_form.errors or user_form.errors or accounts_formset.errors  %}
       <div class="alert alert-error">
